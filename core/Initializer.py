--- conflicted
+++ resolved
@@ -216,7 +216,7 @@
 		updateSource = self.getUpdateSource(updateChannel)
 		# Update our system and sources
 		subprocess.run(['sudo', 'apt-get', 'update'])
-		#subprocess.run(['sudo', 'apt-get', 'dist-upgrade', '-y'])
+		subprocess.run(['sudo', 'apt-get', 'dist-upgrade', '-y'])
 		subprocess.run(['sudo', 'apt', 'autoremove', '-y'])
 		subprocess.run(['git', 'clean', '-df'])
 		subprocess.run(['git', 'stash'])
@@ -323,7 +323,7 @@
 		if not Path('venv').exists():
 			self._logger.logInfo('Not running with venv, I need to create it')
 			subprocess.run(['sudo', 'apt-get', 'install', 'python3-dev', 'python3-pip', 'python3-venv', 'python3-wheel', '-y'])
-			subprocess.run(['python3', '-m', 'venv', 'venv'])
+			subprocess.run(['python3.7', '-m', 'venv', 'venv'])
 			self.updateVenv()
 			self._logger.logInfo('Installed virtual environement, restarting...')
 			return False
@@ -590,23 +590,8 @@
 				subprocess.run(['sudo', 'systemctl', 'disable', 'hermesledcontrol'])
 				subprocess.run(['sudo', 'rm', hlcServiceFilePath])
 
-<<<<<<< HEAD
-			subprocess.run(['python3', '-m', 'venv', f'/home/{getpass.getuser()}/hermesLedControl/venv'])
-
-			reqs = [
-				'RPi.GPIO',
-				'spidev',
-				'gpiozero',
-				'paho-mqtt',
-				'numpy',
-				'pyyaml'
-			]
-			for req in reqs:
-				subprocess.run([f'/home/{getpass.getuser()}/hermesLedControl/venv/bin/pip', 'install', req])
-=======
 			subprocess.run(['python3.7', '-m', 'venv', f'{str(hlcDir)}/venv'])
 			subprocess.run([f'{str(hlcDir)}/venv/bin/pip', 'install', '-r', f'{str(hlcDir)}/requirements.txt', '--no-cache-dir'])
->>>>>>> aa2811ad
 
 			import yaml
 
