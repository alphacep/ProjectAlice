import time
from typing import Iterable

from core.base.model.Manager import Manager
from core.myHome.model.Location import Location
from core.util.model.TelemetryType import TelemetryType
from core.util.model.TelemetryData import TelemetryData


class TelemetryManager(Manager):

	DATABASE = {
		'telemetry': [
			'id integer PRIMARY KEY',
			'type TEXT NOT NULL',
			'value TEXT NOT NULL',
			'service TEXT NOT NULL',
			'siteId TEXT NOT NULL',
			'locationID INTEGER NOT NULL',
			'timestamp INTEGER NOT NULL'
		]
	}

	TELEMETRY_MAPPINGS = {
		TelemetryType.WIND_STRENGTH: {
			'onWindy': ['upperThreshold', 'WindAlertFromKmh']
		},
		TelemetryType.TEMPERATURE: {
			'onTemperatureHighAlert': ['upperThreshold', 'TemperatureAlertHigh'],
			'onTemperatureLowAlert': ['lowerThreshold', 'TemperatureAlertLow'],
			'onFreezing': ['lowerThreshold', 0]
		},
		TelemetryType.CO2: {
			'onCO2Alert': ['upperThreshold', 'CO2AlertHigh']
		},
		TelemetryType.GAS: {
			'onGasAlert': ['upperThreshold', 'GasAlertHigh']
		},
		TelemetryType.HUMIDITY: {
			'onHumidityHighAlert': ['upperThreshold', 'HumidityAlertHigh'],
			'onHumidityLowAlert': ['lowerThreshold', 'HumidityAlertLow']
		},
		TelemetryType.PRESSURE: {
			'onPressureHighAlert': ['upperThreshold', 'PressureAlertHigh'],
			'onPressureLowAlert': ['lowerThreshold', 'PressureAlertLow']
		},
		TelemetryType.NOISE: {
			'onNoiseAlert': ['upperThreshold', 'NoiseAlert']
		},
		TelemetryType.RAIN: {
			'onRaining': None
		},
		TelemetryType.SUM_RAIN_1: {
			'onTooMuchRain': ['upperThreshold', 'TooMuchRainAlert']
		},
		TelemetryType.UV_INDEX: {
			'onUVIndexAlert': ['upperThreshold', 'UVIndexAlert']
		}
	}


	def __init__(self):
		super().__init__(databaseSchema=self.DATABASE)
		self._data = list()
		self._currentValues = list()


	def onStart(self):
		super().onStart()
		if not self.ConfigManager.getAliceConfigByName('enableDataStoring'):
			self._isActive = False
			self.logInfo('Data storing is disabled')
		else:
			self.loadData()


	def onQuarterHour(self):
		if self.ConfigManager.getAliceConfigByName('autoPruneStoredData') > 0 and self._isActive:
			self.pruneTable('telemetry')


	def loadData(self):
		if not self._isActive:
			return

		self._currentValues = [ TelemetryData(val) for val in self.getDistinct()]


	# noinspection SqlResolve
	def storeData(self, ttype: TelemetryType, value: str, service: str, siteId: str, timestamp=None, locationID: int = None):
		if not self.isActive:
			return

		timestamp = timestamp or time.time()

		self.databaseInsert(
			tableName='telemetry',
			query='INSERT INTO :__table__ (type, value, service, device, timestamp, locationID) VALUES (:type, :value, :service, :device, :timestamp, :locationID)',
			values={'type': ttype.value, 'value': value, 'service': service, 'device': siteId, 'timestamp': round(timestamp), 'locationID': locationID}
		)

		telemetrySkill = self.SkillManager.getSkillInstance('Telemetry')
		messages = self.TELEMETRY_MAPPINGS.get(ttype, dict())
		for message, settings in messages.items():
			if settings is None:
				self.broadcast(method=message, exceptions=[self.name], propagateToSkills=True, service=service)
				break

			if not telemetrySkill:
				continue

			threshold = float(self.ConfigManager.getSkillConfigByName('Telemetry', settings[1]) if isinstance(settings[1], str) else settings[1])
			value = float(value)
			if settings[0] == 'upperThreshold' and value > threshold or \
					settings[0] == 'lowerThreshold' and value < threshold:
				self.broadcast(method=message, exceptions=[self.name], propagateToSkills=True, service=service, trigger=settings[0], value=value, threshold=threshold, area=siteId )
				break


<<<<<<< HEAD
	def getData(self, ttype: TelemetryType = None, siteId: str = None, service: str = None, locationId: int = None, historyFrom: int = None, historyTo: int = None, all: bool = False) -> Iterable:
		values = {}
		if ttype:
			values['type'] = ttype
		if locationId:
			values['locationId'] = locationId
		if siteId:
			values['siteId'] = siteId

=======
	def getData(self, ttype: TelemetryType, siteId: str = None, service: str = None, location: Location = None) -> Iterable:
		if location:
			values = {'type': ttype.value, 'locationId': location.id}
		elif siteId:
			values = {'type': ttype.value, 'device': siteId}
		else:
			raise Exception("Supply location or site/uuid")
>>>>>>> f4630eb6
		if service:
			values['service'] = service

		dynWhere = [f'{col} = :{col}' for col in values.keys()]


		if historyTo:
			dynWhere.append(f'timestamp <= {historyTo}')
		if historyFrom:
			dynWhere.append(f'timestamp >= {historyFrom}')

		# noinspection SqlResolve
		query = f'SELECT * FROM :__table__ WHERE {" and ".join(dynWhere)} ORDER BY `timestamp` DESC{" LIMIT 1" if not historyFrom and not historyTo and not all else ""}'

		# noinspection SqlResolve
		return self.databaseFetch(
			tableName='telemetry',
			query=query,
			values=values,
			method='all'
		)

	def getDistinct(self, ttype: TelemetryType = None, siteId: str = None, service: str = None, locationId: int = None) -> Iterable:
		values = {}
		group = []
		if ttype:
			values['type'] = ttype
		if locationId:
			values['locationId'] = locationId
		if siteId:
			values['siteId'] = siteId
		if service:
			values['service'] = service

		where = " WHERE " + " and ".join([f'{col} = :{col}' for col in values.keys()]) if values else ""

		# noinspection SqlResolve
		query = f'SELECT t1.* FROM :__table__ t1 ' \
		        f'INNER JOIN ' \
		        f'(SELECT max(id) id, service, siteId, locationId, type ' \
				f'FROM :__table__ { where } ' \
		        f'GROUP BY `service`, `siteId`, `locationId`, `type`) t2 ' \
		        f'ON t1.id  = t2.id ' \
		        f'ORDER BY `timestamp` DESC '

		# noinspection SqlResolve
		return self.databaseFetch(
			tableName='telemetry',
			query=query,
			values=values,
			method='all'
		)

	def getAllCombinationsForAPI(self):
		return [ val.forApi() for val in self._currentValues ]<|MERGE_RESOLUTION|>--- conflicted
+++ resolved
@@ -117,7 +117,6 @@
 				break
 
 
-<<<<<<< HEAD
 	def getData(self, ttype: TelemetryType = None, siteId: str = None, service: str = None, locationId: int = None, historyFrom: int = None, historyTo: int = None, all: bool = False) -> Iterable:
 		values = {}
 		if ttype:
@@ -125,17 +124,8 @@
 		if locationId:
 			values['locationId'] = locationId
 		if siteId:
-			values['siteId'] = siteId
+			values['device'] = siteId
 
-=======
-	def getData(self, ttype: TelemetryType, siteId: str = None, service: str = None, location: Location = None) -> Iterable:
-		if location:
-			values = {'type': ttype.value, 'locationId': location.id}
-		elif siteId:
-			values = {'type': ttype.value, 'device': siteId}
-		else:
-			raise Exception("Supply location or site/uuid")
->>>>>>> f4630eb6
 		if service:
 			values['service'] = service
 
@@ -166,7 +156,7 @@
 		if locationId:
 			values['locationId'] = locationId
 		if siteId:
-			values['siteId'] = siteId
+			values['device'] = siteId
 		if service:
 			values['service'] = service
 
