import json

import re
from copy import copy
from importlib_metadata import PackageNotFoundError, version as packageVersion

import core.base.SuperManager as SM
from core.base.model.Version import Version
from core.commons import constants
from core.util.model.Logger import Logger


class ProjectAliceObject:
	DEPENDENCIES = {
		'system': [],
		'pip'   : []
	}

	def __init__(self, *args, **kwargs):
		self._logger = Logger(*args, **kwargs)


	def __repr__(self) -> str:
		ret = copy(self.__dict__)
		ret.pop('_logger')
		return json.dumps(ret)


	def __str__(self) -> str:
		return self.__repr__()


	def broadcast(self, method: str, exceptions: list = None, manager = None, propagateToSkills: bool = False, **kwargs): #NOSONAR
		if not exceptions:
			exceptions = list()

		if isinstance(exceptions, str):
			exceptions = [exceptions]

		if not exceptions and not manager:
			# Prevent infinite loop of broadcaster being broadcasted to re broadcasting
			self.logWarning('Cannot broadcast to itself, the calling method has to be put in exceptions')
			return

		if 'ProjectAlice' not in exceptions:
			exceptions.append('ProjectAlice')

		if 'DialogManager' not in exceptions:
			exceptions.append('DialogManager')

		if not method.startswith('on'):
			method = f'on{method[0].capitalize() + method[1:]}'

		# Give absolute priority to DialogManager
		try:
			func = getattr(SM.SuperManager.getInstance().getManager('DialogManager'), method, None)
			if func:
				func(**kwargs)

		except TypeError as e:
			self.logWarning(f'- Failed to broadcast event **{method}** to **DialogManager**: {e}')


		deadManagers = list()
		for name, man in SM.SuperManager.getInstance().managers.items():
			if not man:
				deadManagers.append(name)
				continue

			if (manager and man.name != manager.name) or man.name in exceptions:
				continue

			try:
				func = getattr(man, method, None)
				if func:
					func(**kwargs)

			except TypeError as e:
				self.logWarning(f'- Failed to broadcast event **{method}** to **{man.name}**: {e}')

		if propagateToSkills:
			self.SkillManager.skillBroadcast(method=method, **kwargs)

		for name in deadManagers:
			del SM.SuperManager.getInstance().managers[name]


	def checkDependencies(self) -> bool:
		self.logInfo('Checking dependencies')
		for dep in self.DEPENDENCIES['pip']:
			match = re.match(r'^([a-zA-Z-_]*)(?:([=><]{0,2})([\d.]*)$)', dep)
			if not match:
				continue

			packageName, operator, version = match.groups()
			if not packageName:
				self.logWarning('Wrongly declared PIP requirement')
				continue

			try:
				installedVersion = packageVersion(packageName)
			except PackageNotFoundError:
				self.logWarning(f'Found missing dependencies: {packageName}')
				return False

			if not installedVersion or not operator or not version:
				continue

			version = Version.fromString(version)
			installedVersion = Version.fromString(installedVersion)

			if (operator == '==' and version != installedVersion) or \
					(operator == '>=' and installedVersion < version) or \
					(operator == '>' and (installedVersion < version or installedVersion == version)) or \
					(operator == '<' and (installedVersion > version or installedVersion == version)):

				self.logWarning(f'Dependency "{packageName}" is not conform with version requirements')
				return False

		return True


	def installDependencies(self) -> bool:
		self.logInfo('Installing dependencies')

		try:
			for dep in self.DEPENDENCIES['system']:
				self.logInfo(f'Installing "{dep}"')
				self.Commons.runRootSystemCommand(['apt-get', 'install', '-y', dep])
				self.logInfo(f'Installed!')

			for dep in self.DEPENDENCIES['pip']:
				self.logInfo(f'Installing "{dep}"')
				self.Commons.runSystemCommand(['./venv/bin/pip', 'install', dep])
				self.logInfo(f'Installed!')

			return True
		except Exception as e:
			self.logError(f'Installing dependencies failed: {e}')
			return False


	def logInfo(self, msg: str, plural: str = None):
		self._logger.doLog(function='info', msg=self.decorateLogs(msg), printStack=False, plural=plural)


	def logError(self, msg: str, plural: str = None):
		self._logger.doLog(function='error', msg=self.decorateLogs(msg), plural=plural)


	def logDebug(self, msg: str, plural: str = None):
		self._logger.doLog(function='debug', msg=self.decorateLogs(msg), printStack=False, plural=plural)


	def logFatal(self, msg: str, plural: str = None):
		self._logger.doLog(function='fatal', msg=self.decorateLogs(msg), plural=plural)
		try:
			self.ProjectAlice.onStop()
		except:
			exit()


	def logWarning(self, msg: str, printStack: bool = False, plural: str = None):
		self._logger.doLog(function='warning', msg=self.decorateLogs(msg), printStack=printStack, plural=plural)


	def logCritical(self, msg: str, plural: str = None):
		self._logger.doLog(function='critical', msg=self.decorateLogs(msg), plural=plural)


	def decorateLogs(self, text: str) -> str:
		return f'[{self.__class__.__name__}] {text}'


	def onStart(self):
		pass # Super object function is overriden only if needed


	def onStop(self, **kwargs):
		pass # Super object function is overriden only if needed


	def onBooted(self):
		pass # Super object function is overriden only if needed


	def onSkillInstalled(self, skill: str):
		pass # Super object function is overriden only if needed


	def onSkillUpdated(self, skill: str):
		pass # Super object function is overriden only if needed


	def onInternetConnected(self):
		pass # Super object function is overriden only if needed


	def onInternetLost(self):
		pass # Super object function is overriden only if needed


	def onHotword(self, siteId: str, user: str = constants.UNKNOWN_USER):
		pass # Super object function is overriden only if needed


	def onHotwordToggleOn(self, siteId: str, session):
		pass # Super object function is overriden only if needed


	def onHotwordToggleOff(self, siteId: str, session):
		pass # Super object function is overriden only if needed


	def onSessionStarted(self, session):
		pass # Super object function is overriden only if needed


	def onContinueSession(self, session):
		pass # Super object function is overriden only if needed


	def onAsrToggleOn(self, siteId: str):
		pass # Super object function is overriden only if needed


	def onAsrToggleOff(self, siteId: str):
		pass # Super object function is overriden only if needed


	def onStartListening(self, session):
		pass # Super object function is overriden only if needed


	def onStopListening(self, session):
		pass # Super object function is overriden only if needed


	def onCaptured(self, session):
		pass # Super object function is overriden only if needed


	def onNluQuery(self, session):
		pass # Super object function is overriden only if needed


	def onIntentParsed(self, session):
		pass # Super object function is overriden only if needed


	def onIntent(self, session):
		pass # Super object function is overriden only if needed


	def onConfigureIntent(self, intents: list):
		pass # Super object function is overriden only if needed


	def onUserCancel(self, session):
		pass # Super object function is overriden only if needed


	def onSessionTimeout(self, session):
		pass # Super object function is overriden only if needed


	def onIntentNotRecognized(self, session):
		pass # Super object function is overriden only if needed


	def onNluIntentNotRecognized(self, session):
		pass # Super object function is overriden only if needed


	def onNluError(self, session):
		pass # Super object function is overriden only if needed


	def onSessionError(self, session):
		pass # Super object function is overriden only if needed


	def onStartSession(self, siteId: str, payload: dict):
		pass # Super object function is overriden only if needed


	def onSessionEnded(self, session):
		pass # Super object function is overriden only if needed


	def onSay(self, session):
		pass # Super object function is overriden only if needed


	def onSayFinished(self, session, uid: str = None):
		pass # Super object function is overriden only if needed


	def onSessionQueued(self, session):
		pass # Super object function is overriden only if needed


	def onMessage(self, session) -> bool: #NOSONAR
		""" Do not consume the intent by default """
		return False


	def onSleep(self):
		pass # Super object function is overriden only if needed


	def onWakeup(self):
		pass # Super object function is overriden only if needed


	def onGoingBed(self):
		pass # Super object function is overriden only if needed


	def onLeavingHome(self):
		pass # Super object function is overriden only if needed


	def onReturningHome(self):
		pass # Super object function is overriden only if needed


	def onEating(self):
		pass # Super object function is overriden only if needed


	def onWatchingTV(self):
		pass # Super object function is overriden only if needed


	def onCooking(self):
		pass # Super object function is overriden only if needed


	def onMakeup(self):
		pass # Super object function is overriden only if needed


	def onContextSensitiveDelete(self, session):
		pass # Super object function is overriden only if needed


	def onContextSensitiveEdit(self, session):
		pass # Super object function is overriden only if needed


	def onFullMinute(self):
		pass # Super object function is overriden only if needed


	def onFiveMinute(self):
		pass # Super object function is overriden only if needed


	def onQuarterHour(self):
		pass # Super object function is overriden only if needed


	def onFullHour(self):
		pass # Super object function is overriden only if needed


	def onWakeword(self, siteId: str, user: str = constants.UNKNOWN_USER):
		pass # Super object function is overriden only if needed


	def onMotionDetected(self):
		pass # Super object function is overriden only if needed


	def onMotionStopped(self):
		pass # Super object function is overriden only if needed


	def onButtonPressed(self):
		pass # Super object function is overriden only if needed


	def onButtonReleased(self):
		pass # Super object function is overriden only if needed


	def onDeviceConnecting(self):
		pass # Super object function is overriden only if needed


	def onDeviceDisconnecting(self):
		pass # Super object function is overriden only if needed


	def onUVIndexAlert(self, *args, **kwargs):
		pass # Super object function is overriden only if needed


	def onRaining(self, *args, **kwargs):
		pass # Super object function is overriden only if needed


	def onTooMuchRain(self, *args, **kwargs):
		pass # Super object function is overriden only if needed


	def onWindy(self, *args, **kwargs):
		pass # Super object function is overriden only if needed


	def onFreezing(self, *args, **kwargs):
		pass # Super object function is overriden only if needed


	def onTemperatureHighAlert(self, *args, **kwargs):
		pass # Super object function is overriden only if needed


	def onTemperatureLowAlert(self, *args, **kwargs):
		pass # Super object function is overriden only if needed


	def onCOTwoAlert(self, *args, **kwargs):
		pass # Super object function is overriden only if needed


	def onHumidityHighAlert(self, *args, **kwargs):
		pass # Super object function is overriden only if needed


	def onHumidityLowAlert(self, *args, **kwargs):
		pass # Super object function is overriden only if needed


	def onNoiseAlert(self, *args, **kwargs):
		pass # Super object function is overriden only if needed


	def onPressureHighAlert(self, *args, **kwargs):
		pass # Super object function is overriden only if needed


	def onPressureLowAlert(self, *args, **kwargs):
		pass # Super object function is overriden only if needed


	def onBroadcastingForNewDeviceStart(self):
		pass # Super object function is overriden only if needed


	def onBroadcastingForNewDeviceStop(self, *args):
		pass # Super object function is overriden only if needed


	def onAuthenticated(self, session):
		pass # Super object function is overriden only if needed


	def onAuthenticationFailed(self, session):
		pass # Super object function is overriden only if needed


	def onAudioFrame(self, **kwargs):
		pass # Super object function is overriden only if needed


	def onSnipsAssistantInstalled(self, **kwargs):
		pass # Super object function is overriden only if needed


	def onSnipsAssistantFailedTraining(self, **kwargs):
		pass # Super object function is overriden only if needed


	def onSkillInstallFailed(self, skill: str):
		pass # Super object function is overriden only if needed


	def onNluTrained(self, **kwargs):
		pass # Super object function is overriden only if needed


	def onVadUp(self, **kwargs):
		pass # Super object function is overriden only if needed


	def onVadDown(self, **kwargs):
		pass # Super object function is overriden only if needed


	def onPlayBytes(self, requestId: str, payload: bytearray, siteId: str, sessionId: str = None):
		pass # Super object function is overriden only if needed


	def onPlayBytesFinished(self, requestId: str, siteId: str, sessionId: str = None):
		pass # Super object function is overriden only if needed


	def onToggleFeedbackOn(self, siteId: str):
		pass # Super object function is overriden only if needed


	def onToggleFeedbackOff(self, siteId: str):
		pass # Super object function is overriden only if needed


	def onPartialTextCaptured(self, session, text: str, likelihood: float, seconds: float):
		pass # Super object function is overriden only if needed


	def onEndSession(self, session, reason: str = 'nominal'):
		pass # Super object function is overriden only if needed


	def onDeviceHeartbeat(self, uid: str, siteId: str = None):
		pass # Super object function is overriden only if needed


	@property
	def ProjectAlice(self): #NOSONAR
		return SM.SuperManager.getInstance().projectAlice


	@property
	def ConfigManager(self): #NOSONAR
		return SM.SuperManager.getInstance().configManager


	@property
	def SkillManager(self): #NOSONAR
		return SM.SuperManager.getInstance().skillManager


	@property
	def DeviceManager(self): #NOSONAR
		return SM.SuperManager.getInstance().deviceManager


	@property
	def MultiIntentManager(self): #NOSONAR
		return SM.SuperManager.getInstance().multiIntentManager


	@property
	def ProtectedIntentManager(self): #NOSONAR
		return SM.SuperManager.getInstance().protectedIntentManager


	@property
	def MqttManager(self): #NOSONAR
		return SM.SuperManager.getInstance().mqttManager


	@property
	def UserManager(self): #NOSONAR
		return SM.SuperManager.getInstance().userManager


	@property
	def DatabaseManager(self): #NOSONAR
		return SM.SuperManager.getInstance().databaseManager


	@property
	def InternetManager(self): #NOSONAR
		return SM.SuperManager.getInstance().internetManager


	@property
	def TelemetryManager(self): #NOSONAR
		return SM.SuperManager.getInstance().telemetryManager


	@property
	def ThreadManager(self): #NOSONAR
		return SM.SuperManager.getInstance().threadManager


	@property
	def TimeManager(self): #NOSONAR
		return SM.SuperManager.getInstance().timeManager


	@property
	def ASRManager(self): #NOSONAR
		return SM.SuperManager.getInstance().asrManager


	@property
	def LanguageManager(self): #NOSONAR
		return SM.SuperManager.getInstance().languageManager


	@property
	def TalkManager(self): #NOSONAR
		return SM.SuperManager.getInstance().talkManager


	@property
	def TTSManager(self): #NOSONAR
		return SM.SuperManager.getInstance().ttsManager


	@property
	def WakewordRecorder(self): #NOSONAR
		return SM.SuperManager.getInstance().wakewordRecorder


	@property
	def WebInterfaceManager(self): #NOSONAR
		return SM.SuperManager.getInstance().webInterfaceManager


	@property
	def Commons(self): #NOSONAR
		return SM.SuperManager.getInstance().commonsManager


	@property
	def SkillStoreManager(self): #NOSONAR
		return SM.SuperManager.getInstance().skillStoreManager


	@property
	def NluManager(self): #NOSONAR
		return SM.SuperManager.getInstance().nluManager


	@property
	def DialogTemplateManager(self): #NOSONAR
		return SM.SuperManager.getInstance().dialogTemplateManager


	@property
	def SnipsAssistantManager(self): #NOSONAR
		return SM.SuperManager.getInstance().snipsAssistantManager


	@property
	def AliceWatchManager(self): #NOSONAR
		return SM.SuperManager.getInstance().aliceWatchManager


	@property
	def AudioServer(self): #NOSONAR
		return SM.SuperManager.getInstance().audioManager


	@property
	def DialogManager(self): #NOSONAR
		return SM.SuperManager.getInstance().dialogManager


	@property
<<<<<<< HEAD
	def LocationManager(self): #NOSONAR
		return SM.SuperManager.getInstance().locationManager
=======
	def WakewordManager(self): #NOSONAR
		return SM.SuperManager.getInstance().wakewordRecorder
>>>>>>> 3eae4b1f
<|MERGE_RESOLUTION|>--- conflicted
+++ resolved
@@ -653,10 +653,10 @@
 
 
 	@property
-<<<<<<< HEAD
 	def LocationManager(self): #NOSONAR
 		return SM.SuperManager.getInstance().locationManager
-=======
+
+
+	@property
 	def WakewordManager(self): #NOSONAR
-		return SM.SuperManager.getInstance().wakewordRecorder
->>>>>>> 3eae4b1f
+		return SM.SuperManager.getInstance().wakewordRecorder