--- conflicted
+++ resolved
@@ -184,10 +184,6 @@
 				self.logWarning(f'Something went wrong loading a module: {e}')
 				continue
 
-<<<<<<< HEAD
-		# noinspection PyTypeChecker
-=======
->>>>>>> eb4258f7
 		return dict(sorted(modules.items()))
 
 
