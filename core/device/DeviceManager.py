import json
import sqlite3
import time
import uuid
from paho.mqtt.client import MQTTMessage
from random import shuffle
from serial.tools import list_ports
from typing import Dict, List, Optional, Union

from core.base.model.Manager import Manager
from core.commons import constants
from core.device.model.Device import Device
from core.device.model.DeviceException import MaxDeviceOfTypeReached, MaxDevicePerLocationReached
from core.device.model.DeviceLink import DeviceLink
from core.device.model.DeviceType import DeviceType
from core.device.model.Heartbeat import Heartbeat
from core.device.model.Location import Location
from core.dialog.model.DialogSession import DialogSession


class DeviceManager(Manager):
	DB_DEVICE = 'devices'
	DB_LINKS = 'deviceLinks'
	DB_TYPES = 'deviceTypes'
	DATABASE = {
		DB_DEVICE: [
			'id INTEGER PRIMARY KEY', #NOSONAR
			'typeID INTEGER NOT NULL',
			'uid TEXT',
			'locationID INTEGER NOT NULL',
			'name TEXT',
			'display TEXT',
			'devSettings TEXT',
			'skillName TEXT'
		],
		DB_LINKS : [
			'id INTEGER PRIMARY KEY', #NOSONAR
			'deviceID INTEGER NOT NULL',
			'locationID INTEGER NOT NULL',
			'locSettings TEXT'
		],
		DB_TYPES : [
			'id INTEGER PRIMARY KEY', #NOSONAR
			'skill TEXT NOT NULL',
			'name TEXT NOT NULL',
			'devSettings TEXT',
			'locSettings TEXT'
		]
	}
	SAT_TYPE = 'AliceSatellite'


	def __init__(self):
		super().__init__(databaseSchema=self.DATABASE)

		self._devices: Dict[int, Device] = dict()
		self._deviceLinks: Dict[int, DeviceLink] = dict()
		# self._idToUID: Dict[int, str] = dict() #option: maybe relevant for faster access?
		self._deviceTypes: Dict[int, DeviceType] = dict()

		self._heartbeats = dict()
		self._heartbeatsCheckTimer = None
<<<<<<< HEAD
		self._heartbeatTimer = None
		self._bufferedMainDevice = None
=======
		self._heartbeat: Optional[Heartbeat] = None
>>>>>>> f6c0f809


	def onStart(self):
		super().onStart()

		self.loadDevices()
		self.loadLinks()

		self.logInfo(f'Loaded **{len(self._devices)}** device', plural='device')


	@property
	def devices(self) -> Dict[int, Device]:
		return self._devices


	def onBooted(self):
		self.MqttManager.publish(topic='projectalice/devices/coreReconnection')

		if self._devices:
			self.ThreadManager.newThread(name='checkHeartbeats', target=self.checkHeartbeats)

		self._heartbeat = Heartbeat()


	def onStop(self):
		super().onStop()
		self.MqttManager.publish(topic='projectalice/devices/coreDisconnection')


	def onDeviceStatus(self, session: DialogSession):
		device = self.getDeviceByUID(uid=session.payload['uid'])
		if device:
			device.onDeviceStatus(session)


	def deviceMessage(self, message: MQTTMessage) -> DialogSession:
		return self.DialogManager.newTempSession(message=message)


	def loadDevices(self):
		for row in self.databaseFetch(tableName=self.DB_DEVICE, method='all'):
			self._devices[row['id']] = Device(row)


	def loadLinks(self):
		for row in self.databaseFetch(tableName=self.DB_LINKS, method='all'):
			self._deviceLinks[row['id']] = DeviceLink(row)


	# noinspection SqlResolve
	def isUIDAvailable(self, uid: str) -> bool:
		try:
			count = self.databaseFetch(tableName='devices', query='SELECT COUNT() FROM :__table__ WHERE uid = :uid', values={'uid': uid})[0]
			return count <= 0
		except sqlite3.OperationalError as e:
			self.logWarning(f"Couldn't check device from database: {e}")
			return False


	# noinspection SqlResolve
	def addNewDevice(self, deviceTypeId: int, locationId: int = None, uid: str = None, noChecks: bool = False, skillName: str = None) -> Device:
		# get or create location from different inputs
		location = self.LocationManager.getLocation(locId=locationId)

		if not noChecks:
			self.assertDeviceTypeAllowedAtLocation(locationId=location.id, typeId=deviceTypeId)

		if not skillName:
			skillName = self.getDeviceType(_id=deviceTypeId).skill

		values = {'typeID': deviceTypeId, 'uid': uid, 'locationID': location.id, 'display': "{'x': '10', 'y': '10', 'rotation': 0, 'width': 45, 'height': 45}", 'skillname': skillName}
		values['id'] = self.databaseInsert(tableName=self.DB_DEVICE, values=values)

		self._devices[values['id']] = Device(data=values)
		return self._devices[values['id']]


	def changeLocation(self, device: Device, locationId: int):
		# check location is good
		loc = self.LocationManager.getLocation(locId=locationId)
		if not loc:
			raise Exception("Location not found")
		# check location but not global
		self.assertDeviceTypeAllowedAtLocation(typeId=device.getDeviceType().id, locationId=locationId, moveDevice=True)
		# update device and trigger device type dependent Updates
		# might raise exception and cancle DB update
		device.changeLocation(locationId=locationId)
		# update DB
		self.DatabaseManager.update(tableName=self.DB_DEVICE,
		                            callerName=self.name,
		                            values={'locationID': locationId},
		                            row=('id', device.id))


	def devUIDtoID(self, uid: str) -> int:
		for _id, dev in self.devices.items():
			if dev.uid == uid:
				return _id


	def devIDtoUID(self, _id: int) -> str:
		return self.devices[_id].uid


	def deleteDeviceID(self, deviceId: int):
		self.devices.pop(deviceId)
		self.DatabaseManager.delete(tableName=self.DB_DEVICE, callerName=self.name, values={"id": deviceId})
		self.DatabaseManager.delete(tableName=self.DB_LINKS, callerName=self.name, values={"id": deviceId})


	def getDeviceType(self, _id: int):
		return self.deviceTypes.get(_id, None)


	def getDeviceTypeByName(self, name: str) -> Optional[DeviceType]:
		for device in self.deviceTypes.values():
			if device.name == name:
				return device
		return None


	def getDeviceTypesForSkill(self, skillName: str) -> Dict[int, DeviceType]:
		return {_id: deviceType for _id, deviceType in self.deviceTypes.items() if deviceType.skill == skillName}


	def removeDeviceTypesForSkill(self, skillName: str):
		for _id in self.getDeviceTypesForSkill(skillName):
			self.deviceTypes.pop(_id, None)


	def addDeviceTypes(self, deviceTypes: Dict):
		self.deviceTypes.update(deviceTypes)


	def removeDeviceType(self, _id: int):
		self.DatabaseManager.delete(
			tableName=self.DB_TYPES,
			callerName=self.name,
			values={
				'id': _id
			}
		)
		self._deviceTypes.pop(_id)


	def removeDeviceTypeName(self, _name: str):
		self.DatabaseManager.delete(
			tableName=self.DB_TYPES,
			callerName=self.name,
			values={
				'name': _name
			}
		)


	def getLink(self, _id: int = None, deviceId: int = None, locationId: Union[list, int] = None) -> DeviceLink:
		if _id:
			return self._deviceLinks.get(_id, None)
		if not deviceId or not locationId:
			raise Exception('getLink: supply locationID or deviceID!')

		if not isinstance(locationId, List):
			locationId = [locationId]

		for link in self._deviceLinks.values():
			if link.deviceId == deviceId and link.locationId in locationId:
				return link


	def addLink(self, deviceId: int, locationId: int):
		device = self.getDeviceById(deviceId)
		deviceType = device.getDeviceType()
		if not deviceType.allowLocationLinks:
			raise Exception(f'Device type {deviceType.name} can\'t be linked to other rooms')
		if self.getLink(deviceId=deviceId, locationId=locationId):
			raise Exception(f'There is already a link from {deviceId} to {locationId}')
		values = {'deviceID': deviceId, 'locationID': locationId, 'locSettings': json.dumps(deviceType.initialLocationSettings)}
		# noinspection SqlResolve
		values['id'] = self.databaseInsert(tableName=self.DB_LINKS, query='INSERT INTO :__table__ (deviceID, locationID, locSettings) VALUES (:deviceID, :locationID, :locSettings)', values=values)
		self.logInfo(f'Added link from device {deviceId} to location {locationId}')
		self._deviceLinks[values['id']] = DeviceLink(data=values)


	def deleteLink(self, _id: int = None, deviceId: int = None, locationId: int = None):
		link = self.DeviceManager.getLink(_id=_id, deviceId=deviceId, locationId=locationId)
		if  not link:
			raise Exception('Link not found.')
		self.logInfo(f'Removing link {link.id}')
		self._deviceLinks.pop(link.id)
		self.DatabaseManager.delete(tableName=self.DB_LINKS, callerName=self.name, values={"id": link.id})


	def deleteDeviceUID(self, deviceUID: str):
		self.deleteDeviceID(deviceId=self.devUIDtoID(uid=deviceUID))


	def getFreeUID(self, base: str = '') -> str:
		"""
		Gets a free uid. A free uid is a uid not declared in database. If base is provided it will be used as a uid pattern
		:param base: str
		:return: str
		"""
		if not base:
			uid = str(uuid.uuid4())
		else:
			uid = base = base.replace(':', '').replace(' ', '')

		while not self.isUIDAvailable(uid):
			if not base:
				uid = str(uuid.uuid4())
			else:
				aList = list(base)
				shuffle(aList)
				uid = ''.join(aList)

		return uid


	def broadcastToDevices(self, topic: str, payload: dict = None, deviceType: DeviceType = None, location: Location = None, connectedOnly: bool = True):
		if not payload:
			payload = dict()

		for device in self._devices.values():
			if deviceType and device.getDeviceType() != deviceType:
				continue

			if location and device.isInLocation(location):
				continue

			if connectedOnly and not device.connected:
				continue

			payload.setdefault('uid', device.uid)
			payload.setdefault('siteId', device.siteId)

			self.MqttManager.publish(
				topic=topic,
				payload=json.dumps(payload)
			)


	def deviceConnecting(self, uid: str) -> Optional[Device]:
		device = self.getDeviceByUID(uid)
		if not device:
			self.logWarning(f'A device with uid **{uid}** tried to connect but is unknown')
			return None

		if not device.connected:
			device.connected = True
			self.broadcast(method=constants.EVENT_DEVICE_CONNECTING, exceptions=[self.name], propagateToSkills=True)
			self.MqttManager.publish(constants.TOPIC_DEVICE_UPDATED, payload={'id': device.id, 'type': 'status'})

		self._heartbeats[uid] = time.time() + 5
		if not self._heartbeatsCheckTimer:
			self._heartbeatsCheckTimer = self.ThreadManager.newTimer(interval=3, func=self.checkHeartbeats)

		return device


	def deviceDisconnecting(self, uid: str):
		self._heartbeats.pop(uid, None)

		device = self.getDeviceByUID(uid)

		if not device:
			return

		if device.connected:
			self.logInfo(f'Device with uid **{uid}** disconnected')
			device.connected = False
			self.broadcast(method=constants.EVENT_DEVICE_DISCONNECTING, exceptions=[self.name], propagateToSkills=True)
			self.MqttManager.publish(constants.TOPIC_DEVICE_UPDATED, payload={'id': device.id, 'type': 'status'})


	## Heartbeats
	def onDeviceHeartbeat(self, uid: str, siteId: str = None):
		device = self.getDeviceByUID(uid=uid)

		if not device:
			self.logWarning(f'Device with uid **{uid}** does not exist')
			return

		device.connected = True
		self._heartbeats[uid] = time.time()


	def checkHeartbeats(self):
		now = time.time()
		for uid, lastTime in self._heartbeats.copy().items():
			if now - self.getDeviceByUID(uid).getDeviceType().heartbeatRate > lastTime:
				self.logWarning(f'Device with uid **{uid}** has not given a signal since {self.getDeviceByUID(uid).getDeviceType().heartbeatRate} seconds or more')
				self._heartbeats.pop(uid)
				device = self.getDeviceByUID(uid)
				if device:
					device.connected = False
					self.MqttManager.publish(constants.TOPIC_DEVICE_UPDATED, payload={'id': device.id, 'type': 'status'})

		self._heartbeatsCheckTimer = self.ThreadManager.newTimer(interval=3, func=self.checkHeartbeats)


	## base
	def getDeviceTypeBySkillRAW(self, skill: str):
		# noinspection SqlResolve
		data = self.DatabaseManager.fetch(
			tableName=self.DB_TYPES,
			query='SELECT * FROM :__table__ WHERE skill = :skill',
			callerName=self.name,
			values={'skill': skill},
			method='all'
		)
		return {d['name']: {'id': d['id'], 'name': d['name'], 'skill': d['skill']} for d in data}


	def updateDeviceDisplay(self, device: dict):
		self.getDeviceById(device['id']).display = device['display']
		self.DatabaseManager.update(tableName=self.DB_DEVICE,
		                            callerName=self.name,
		                            values={'display': json.dumps(device['display'])},
		                            row=('id', device['id']))


	def assertDeviceTypeAllowedAtLocation(self, typeId: int, locationId: int, moveDevice: bool = False):
		# check max allowed per Location
		deviceType = self.getDeviceType(typeId)
		# check if another instance of this device is allowed
		if deviceType.totalDeviceLimit > 0 and not moveDevice:
			currAmount = len(self.DeviceManager.getDevicesByTypeID(deviceTypeID=typeId))
			if deviceType.totalDeviceLimit <= currAmount:
				raise MaxDeviceOfTypeReached(maxAmount=deviceType.totalDeviceLimit)

		# check if there are aleady too many of this device type in the location
		if deviceType.perLocationLimit > 0:
			currAmount = len(self.getDevicesByLocation(locationID=locationId, deviceTypeID=typeId))
			if deviceType.perLocationLimit <= currAmount:
				raise MaxDevicePerLocationReached(maxAmount=deviceType.perLocationLimit)


	@property
	def deviceTypes(self) -> dict:
		return self._deviceTypes


	def getDevicesForSkill(self, skill: str):
		return [device for device in self.devices.values() if device.skillName == skill]


	def getMainDevice(self) -> Device:
		if not self._bufferedMainDevice:
			devices = self.DeviceManager.getDevicesForSkill('AliceCore')
			if len(devices) == 0:
				self.logWarning(f'No main device exists using DUMMY - RESTART REQUIRED!')
				values = {'id': 0, 'name': 'dummy', 'typeID': 0, 'uid': self.ConfigManager.getAliceConfigByName('uuid'), 'locationID': 1}
				self._bufferedMainDevice = Device(data=values)
				return self._bufferedMainDevice
			self._bufferedMainDevice = devices[0]
		return self._bufferedMainDevice

	def getDevicesByLocation(self, locationID: int, deviceTypeID: int = None, connectedOnly: bool = False, withLinks: bool = True, pairedOnly: bool = False) -> List[Device]:

		if locationID and not isinstance(locationID, List):
			locationID = [locationID]

		if deviceTypeID and not isinstance(deviceTypeID, List):
			deviceTypeID = [deviceTypeID]

		return [device for device in self._devices.values()
		        #location: exact or link
		        if ( (locationID and device.locationID in locationID)
		            or (withLinks and self.getLink(deviceId=device.id, locationId=locationID) ) )
		        #check status
		        and (not connectedOnly or device.connected)
		        and (not pairedOnly or device.uid)
		        #check deviceType
		        and device.getDeviceType()
		        and (not deviceTypeID or device.deviceTypeID in deviceTypeID)]


	def getDevicesByType(self, deviceType: str, connectedOnly: bool = False) -> List[Device]:
		deviceTypeObj = self.getDeviceTypeByName(deviceType)
		if deviceTypeObj:
			return [x for x in self._devices.values() if x.deviceTypeID == deviceTypeObj.id and (not connectedOnly or x.connected)]
		return list()


	def getDevicesByTypeID(self, deviceTypeID: int, connectedOnly: bool = False) -> List[Device]:
		return [x for x in self._devices.values() if x.deviceTypeID == deviceTypeID and (not connectedOnly or x.connected)]


	def getDeviceLinksByType(self, deviceType: int, connectedOnly: bool = False) -> List[DeviceLink]:
		return [x for x in self._deviceLinks.values() if x.getDevice().deviceTypeID == deviceType and (not connectedOnly or x.getDevice().connected)]


	def getDeviceLinks(self, locationID: int, deviceTypeID: int = None, connectedOnly: bool = False, pairedOnly: bool = False) -> List[DeviceLink]:
		if locationID and not isinstance(locationID, List):
			locationID = [locationID]

		if deviceTypeID and not isinstance(deviceTypeID, List):
			deviceTypeID = [deviceTypeID]

		return [x for x in self._deviceLinks.values()
		        if (not locationID or x.locationId in locationID)
		        and x.getDevice()
		        and (not deviceTypeID or x.getDevice().deviceTypeID in deviceTypeID)
		        and (not connectedOnly or x.getDevice().connected)
		        and (not pairedOnly or x.getDevice().uid)]


	def getDeviceLinksForSession(self, session: DialogSession, skill: str):
		#get all relevant deviceTypes
		devTypes = self.DeviceManager.getDeviceTypesForSkill(skillName=skill)
		devTypeIds = [dev for dev in devTypes] # keys in dict are Ids

		#get all required locations
		locations = self.LocationManager.getLocationsForSession(sess=session)
		locationIds = [loc.id for loc in locations]

		return self.DeviceManager.getDeviceLinks(deviceTypeID=devTypeIds, locationID=locationIds)


	@staticmethod
	def groupDeviceLinksByDevice(links: List[DeviceLink]) -> Dict[int, DeviceLink]:
		# group links by device
		devGrouped = dict()
		for link in links:
			devGrouped.setdefault(link.deviceId,[]).append(link)
		return devGrouped


	def getDeviceByUID(self, uid: str) -> Optional[Device]:
		return self._devices.get(self.devUIDtoID(uid), None)


	def getDeviceById(self, _id: int) -> Optional[Device]:
		return self._devices.get(_id, None)


	def getLinksForDevice(self, device: Device) -> List[DeviceLink]:
		return [link for link in self._deviceLinks.values() if link.deviceId == device.id]


	## generic helper for finding a new USB device
	def findUSBPort(self, timeout: int) -> str:
		oldPorts = list()
		scanPresent = True
		found = False
		tries = 0
		self.logInfo(f'Looking for USB device for the next {timeout} seconds')
		while not found:
			tries += 1
			if tries > timeout * 2:
				break

			newPorts = list()
			for port, desc, hwid in sorted(list_ports.comports()):
				if scanPresent:
					oldPorts.append(port)
				newPorts.append(port)

			scanPresent = False

			if len(newPorts) < len(oldPorts):
				# User disconnected a device
				self.logInfo('USB device disconnected')
				oldPorts = list()
				scanPresent = True
			else:
				changes = [port for port in newPorts if port not in oldPorts]
				if changes:
					port = changes[0]
					self.logInfo(f'Found usb device on {port}')
					return port

			time.sleep(0.5)

		return ''


	def getAliceTypeDevices(self, connectedOnly: bool = False, includeMain: bool = False) -> List[Device]:
		#todo remove hard coded AliceSatellite. replace for example with some type of "device ability" -> "can broadcast" -> "can play sound" ..
		devices = self.DeviceManager.getDevicesByType(deviceType=self.SAT_TYPE, connectedOnly=connectedOnly)
		if includeMain:
			devices.append(self.DeviceManager.getMainDevice())
		return devices


	def siteIdToDeviceName(self, siteId: str) -> str:
		device = self.DeviceManager.getDeviceByUID(uid=siteId)
		if device and device.name:
			return device.name
		elif device:
			return f'{device.getMainLocation().name} ({device.uid})'
		else:
			return siteId<|MERGE_RESOLUTION|>--- conflicted
+++ resolved
@@ -60,12 +60,8 @@
 
 		self._heartbeats = dict()
 		self._heartbeatsCheckTimer = None
-<<<<<<< HEAD
-		self._heartbeatTimer = None
+		self._heartbeat: Optional[Heartbeat] = None
 		self._bufferedMainDevice = None
-=======
-		self._heartbeat: Optional[Heartbeat] = None
->>>>>>> f6c0f809
 
 
 	def onStart(self):
