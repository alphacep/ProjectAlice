--- conflicted
+++ resolved
@@ -1,8 +1,6 @@
 # -*- coding: utf-8 -*-
 
 import collections
-from pathlib import Path
-
 import fnmatch
 import importlib
 import json
@@ -19,7 +17,6 @@
 from core.base.model.Module import Module
 from core.ProjectAliceExceptions import ModuleStartingFailed, ModuleStartDelayed, ModuleNotConditionCompliant
 from core.base.model.GithubCloner import GithubCloner
-
 
 #Special case, must be called as last!
 try:
@@ -36,8 +33,7 @@
 
 	NEEDED_MODULES = [
 		'AliceCore',
-		'ContextSensitive',
-		'RedQueen'
+		'ContextSensitive'
 	]
 
 	GITHUB_BARE_BASE_URL = 'https://raw.githubusercontent.com/project-alice-powered-by-snips/ProjectAliceModules/master/PublishedModules'
@@ -331,13 +327,8 @@
 	def _checkForModuleInstall(self):
 		managers.ThreadManager.newTimer(interval = 10, func = self._checkForModuleInstall, autoStart = True)
 
-<<<<<<< HEAD
-		root = Path(commons.rootDir(), 'system', 'moduleInstallTickets')
-		files = fnmatch.filter(os.listdir(root), '*.install')
-=======
 		root = Path(commons.rootDir(), 'system/moduleInstallTickets')
 		files = fnmatch.filter(root.iterdir(), '*.install')
->>>>>>> 2553c046
 
 		if  self._busyInstalling.isSet() or \
 			not managers.InternetManager.online or \
