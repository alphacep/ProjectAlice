--- conflicted
+++ resolved
@@ -100,21 +100,12 @@
 					</div>
 				</form>
 			</div>
-<<<<<<< HEAD
 			<div id="EditSkill" class="configBox flex-row">
 				{% for skillName, skill in skills.items() %}
 					<div id="editSkill_{{ skillName }}" class="tile skillTile">
 						<div class="skillTitle">
-							<div class="skillName">{{ skillName }}</div><i class="{{ skill.icon }}" aria-hidden="true"></i>
-=======
-			<div id="EditSkill" class="configBox">
-				<div id="editSkillSelectContainer" class="editSkillsPane">
-					{% for skillName, skill in skills.items() %}
-						<div id="editSkill_{{ skillName }}" class="editSkillTile" data-skill="{{ skillName }}">
-							<div class="skillName">{{ skillName }}</div>
->>>>>>> 8ad964b4
+              <div class="skillName">{{ skillName }}</div><i class="{{ skill.icon }}" aria-hidden="true"></i>
 						</div>
-
 					</div>
 				{% endfor %}
 		</div>
