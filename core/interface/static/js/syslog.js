$(function () {

	function onMessage(msg) {
		let container = $('#console');
		let json = JSON.parse(msg.payloadString);

<<<<<<< HEAD
		container.append(json['msg']);
		if ($('#stopScroll').is(':visible')) {
=======
		let pattern = /(\[.*])[ ]+/gi;
		let text = json['msg'].replace(pattern, '<span style="display: inline-block; width: 200px;">$1</span>');

		container.append(text);
		if ($('#checkedCheckbox').is(':visible')) {
>>>>>>> 8ad964b4
			container.scrollTop(container.prop('scrollHeight'));
		}
	}

	$('#stopScroll').on('click touchstart', function () {
		$(this).hide();
		$('#startScroll').show();
		return false;
	});

	$('#startScroll').on('click touchstart', function () {
		$(this).hide();
		$('#stopScroll').show();
		return false;
	});

	function onConnect() {
		MQTT.subscribe('projectalice/logging/syslog');

		$.ajax({
			url: '/syslog/connected/',
			type: 'POST'
		})
	}

	mqttRegisterSelf(onConnect, 'onConnect');
	mqttRegisterSelf(onMessage, 'onMessage');
});<|MERGE_RESOLUTION|>--- conflicted
+++ resolved
@@ -4,16 +4,11 @@
 		let container = $('#console');
 		let json = JSON.parse(msg.payloadString);
 
-<<<<<<< HEAD
-		container.append(json['msg']);
-		if ($('#stopScroll').is(':visible')) {
-=======
 		let pattern = /(\[.*])[ ]+/gi;
 		let text = json['msg'].replace(pattern, '<span style="display: inline-block; width: 200px;">$1</span>');
 
 		container.append(text);
-		if ($('#checkedCheckbox').is(':visible')) {
->>>>>>> 8ad964b4
+		if ($('#stopScroll').is(':visible')) {
 			container.scrollTop(container.prop('scrollHeight'));
 		}
 	}
