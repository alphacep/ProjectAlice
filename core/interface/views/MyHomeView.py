--- conflicted
+++ resolved
@@ -29,15 +29,9 @@
 	def deleteLocationSynonym(self, _id: str):
 		try:
 			_id = int(_id)
-<<<<<<< HEAD
-			reqData = request.form.to_dict()
-			self.logInfo(f'trying to delete {reqData} for {_id}')
-			return jsonify(self.LocationManager.deleteLocationSynonym(_id, reqData['value']))
-=======
 			data = request.form.to_dict()
 			self.logInfo(f'Deleting {data} for {_id}')
 			return jsonify(self.LocationManager.deleteLocationSynonym(_id, data['value']))
->>>>>>> 4592ff15
 		except Exception as e:
 			self.logError(f'Failed deleting synonym: {e}')
 			return jsonify(sucess=False)
