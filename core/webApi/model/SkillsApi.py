#  Copyright (c) 2021
#
#  This file, SkillsApi.py, is part of Project Alice.
#
#  Project Alice is free software: you can redistribute it and/or modify
#  it under the terms of the GNU General Public License as published by
#  the Free Software Foundation, either version 3 of the License, or
#  (at your option) any later version.
#
#  This program is distributed in the hope that it will be useful,
#  but WITHOUT ANY WARRANTY; without even the implied warranty of
#  MERCHANTABILITY or FITNESS FOR A PARTICULAR PURPOSE.  See the
#  GNU General Public License for more details.
#
#  You should have received a copy of the GNU General Public License
#  along with this program.  If not, see <https://www.gnu.org/licenses/>
#
#  Last modified: 2021.07.28 at 17:43:12 CEST


import json
from pathlib import Path

from flask import Response, jsonify, request
from flask_classful import route

from core.base.model.GithubCloner import GithubCloner
from core.commons import constants
from core.util.Decorators import ApiAuthenticated
from core.webApi.model.Api import Api


class SkillsApi(Api):
	route_base = f'/api/{Api.version()}/skills/'


	@route('/')
	def index(self):
		return jsonify(skills={skillName: skill.toDict() for skillName, skill in self.SkillManager.allSkills.items()})


	# noinspection PyMethodMayBeStatic
	def skillNotFound(self) -> Response:
		return jsonify(success=False, reason='skill not found')


	# noinspection PyMethodMayBeStatic
	def githubMissing(self) -> Response:
		return jsonify(success=False, reason='github auth not found')


	@ApiAuthenticated
	def delete(self, skillName: str) -> Response:
		if skillName in self.SkillManager.neededSkills:
			return jsonify(success=False, reason='skill cannot be deleted')

		try:
			self.SkillManager.removeSkill(skillName)
			return jsonify(success=True)
		except Exception as e:
			return jsonify(success=False, reason=f'Failed deleting skill: {e}')


	@route('/getStore/')
	def getStore(self) -> Response:
		return jsonify(store=self.SkillStoreManager.getStoreData())


	@ApiAuthenticated
	@route('/createSkill/', methods=['PUT'])
	def createSkill(self) -> Response:
		try:
			newSkill = {
				'name'         : request.form.get('name', '').capitalize(),
				'speakableName': request.form.get('speakableName', ''),
				'description'  : request.form.get('description', 'Missing description'),
				'category'     : request.form.get('category', 'undefined'),
				'fr'           : request.form.get('french', False),
				'de'           : request.form.get('german', False),
				'it'           : request.form.get('italian', False),
				'pl'           : request.form.get('polish', False),
				'widgets'      : request.form.get('widgets', ''),
				'nodes'        : request.form.get('nodes', ''),
				'devices'      : request.form.get('devices', '')
			}

			if not self.SkillManager.createNewSkill(newSkill):
				raise Exception
			skillName = request.form.get('name', '').capitalize()
			skill = self.SkillManager.getSkillInstance(skillName=skillName, silent=False)
			return jsonify(success=True, skill=skill.toDict() if skill else dict())

		except Exception as e:
			self.logError(f'Something went wrong creating a new skill: {e}')
			return jsonify(success=False, message=str(e))


	@ApiAuthenticated
	@route('/uploadSkill/', methods=['POST'])
	def uploadToGithub(self) -> Response:
		try:
			skillName = request.form.get('skillName', '')
			skillDesc = request.form.get('skillDesc', '')

			if not skillName:
				raise Exception('Missing skill name')

			if self.SkillManager.uploadSkillToGithub(skillName, skillDesc):
				return jsonify(success=True, url=f'https://github.com/{self.ConfigManager.getAliceConfigByName("githubUsername")}/skill_{skillName}.git')

			return jsonify(success=False, message=f'Error while uploading to github!')
		except Exception as e:
			self.logError(f'Failed uploading to github: {e}')
			return jsonify(success=False, message=str(e))


	@ApiAuthenticated
	@route('/installSkills/', methods=['PUT'])
	def installSkills(self) -> Response:
		try:
			skills = request.json

			status = dict()
			for skill in skills:
				if self.SkillManager.downloadInstallTicket(skill):
					status[skill] = 'ok'
				else:
					status[skill] = 'ko'

			return jsonify(success=True, status=status)
		except Exception as e:
			self.logWarning(f'Failed installing skill: {e}', printStack=True)
			return jsonify(success=False, message=str(e))


	@route('/<skillName>/', methods=['PATCH'])
	@ApiAuthenticated
	def saveSkillSettings(self, skillName: str) -> Response:
		try:
			for confName, confValue in request.json.items():
				self.ConfigManager.updateSkillConfigurationFile(
					skillName=skillName,
					key=confName,
					value=confValue
				)

			return jsonify(success=True)
		except Exception as e:
			self.logWarning(f'Failed updating skill settings: {e}', printStack=True)
			return jsonify(success=False, message=str(e))


	@route('/<skillName>/')
	@ApiAuthenticated
	def get(self, skillName: str) -> Response:
		try:
			skill = self.SkillManager.getSkillInstance(skillName=skillName, silent=True)
			if not skill:
				skill = self.SkillManager.allSkills.get(skillName, dict())
			return jsonify(success=True, skill=skill.toDict())
		except Exception as e:
			self.logWarning(f'Failed fetching skill: {e}', printStack=True)
			return jsonify(success=False, message=str(e))


	@route('/<skillName>/toggleActiveState/')
	@ApiAuthenticated
	def toggleActiveState(self, skillName: str) -> Response:
		try:
			if skillName not in self.SkillManager.allSkills:
				return self.skillNotFound()

			if self.SkillManager.isSkillActive(skillName):
				if skillName in self.SkillManager.neededSkills:
					return jsonify(success=False, message='Required skill cannot be deactivated!')

				self.SkillManager.deactivateSkill(skillName=skillName, persistent=True)
			else:
				self.SkillManager.activateSkill(skillName=skillName, persistent=True)

			return jsonify(success=True)
		except Exception as e:
			self.logWarning(f'Failed toggling skill: {e}', printStack=True)
			return jsonify(success=False, message=str(e))


	@route('/<skillName>/activate/', methods=['GET', 'POST'])
	@ApiAuthenticated
	def activate(self, skillName: str) -> Response:
		if skillName not in self.SkillManager.allSkills:
			return self.skillNotFound()

		if self.SkillManager.isSkillActive(skillName):
			return jsonify(success=False, reason='already active')
		else:
			persistent = request.form.get('persistent') is not None and request.form.get('persistent') == 'true'
			self.SkillManager.activateSkill(skillName=skillName, persistent=persistent)
			return jsonify(success=True)


	@route('/<skillName>/deactivate/', methods=['GET', 'POST'])
	@ApiAuthenticated
	def deactivate(self, skillName: str) -> Response:
		if skillName not in self.SkillManager.allSkills:
			return self.skillNotFound()

		if skillName in self.SkillManager.neededSkills:
			return jsonify(success=False, reason='skill cannot be deactivated')

		if self.SkillManager.isSkillActive(skillName):
			persistent = request.form.get('persistent') is not None and request.form.get('persistent') == 'true'
			self.SkillManager.deactivateSkill(skillName=skillName, persistent=persistent)
			return jsonify(success=True)
		else:
			return jsonify(success=False, reason='not active')


	@route('/<skillName>/reload/', methods=['GET', 'POST'])
	@ApiAuthenticated
	def reload(self, skillName: str) -> Response:
		if skillName not in self.SkillManager.allSkills:
			return self.skillNotFound()

		try:
			self.logInfo(f'Reloading skill "{skillName}"')
			self.SkillManager.reloadSkill(skillName)
			skill = self.SkillManager.getSkillInstance(skillName=skillName, silent=True)
			return jsonify(skill=skill.toDict() if skill else dict())
		except Exception as e:
			self.logWarning(f'Failed reloading skill: {e}', printStack=True)
			return jsonify(success=False, message=str(e))


	@ApiAuthenticated
	def put(self, skillName: str) -> Response:
		if not self.SkillStoreManager.skillExists(skillName):
			return self.skillNotFound()
		elif self.SkillManager.getSkillInstance(skillName, True) is not None:
			return jsonify(success=False, reason='skill already installed')

		try:
			if not self.SkillManager.downloadInstallTicket(skillName):
				return jsonify(success=False, reason='skill not found')
		except Exception as e:
			self.logWarning(f'Failed installing skill: {e}', printStack=True)
			return jsonify(success=False, message=str(e))

		return jsonify(success=True)


	@route('/<skillName>/checkUpdate/')
	@ApiAuthenticated
	def checkUpdate(self, skillName: str) -> Response:
<<<<<<< HEAD
		"""
		check for updates for the specified skill
		:param skillName:
		:return:
		"""
=======
>>>>>>> 8f065fa1
		if skillName not in self.SkillManager.allSkills:
			return self.skillNotFound()

		return jsonify(success=self.SkillManager.checkForSkillUpdates(skillToCheck=skillName))


	@route('/<skillName>/setModified/')
	@ApiAuthenticated
	def setModified(self, skillName: str) -> Response:
<<<<<<< HEAD
		"""
		sets the modified status for that skill.
		creates a private repository for the user and checks out the fork
		:param skillName:
		:return:
		"""
=======
>>>>>>> 8f065fa1
		if skillName not in self.SkillManager.allSkills:
			return self.skillNotFound()

		if not GithubCloner.hasAuth():
			return self.githubMissing()

		self.SkillManager.getSkillInstance(skillName=skillName).modified = True
		gitCloner = GithubCloner(baseUrl=f'{constants.GITHUB_URL}/skill_{skillName}.git',
		                         dest=Path(self.Commons.rootDir()) / 'skills' / skillName,
		                         skillName=skillName)
		if not gitCloner.checkOwnRepoAvailable(skillName=skillName):
			gitCloner.createForkForSkill(skillName=skillName)
		gitCloner.checkoutOwnFork(skillName=skillName)
		return jsonify(success=True)


	@route('/<skillName>/revert/')
	@ApiAuthenticated
	def revert(self, skillName: str) -> Response:
<<<<<<< HEAD
		"""
		reverts the skill to its official state. Removes the "modified" status and runs an update.
		:param skillName:
		:return:
		"""
=======
>>>>>>> 8f065fa1
		if skillName not in self.SkillManager.allSkills:
			return self.skillNotFound()
		self.SkillManager.getSkillInstance(skillName=skillName).modified = False
		gitCloner = GithubCloner(baseUrl=f'{constants.GITHUB_URL}/skill_{skillName}.git',
		                         dest=Path(self.Commons.rootDir()) / 'skills' / skillName,
		                         skillName=skillName)
		gitCloner.checkoutMaster()
		return self.checkUpdate(skillName)


	@route('/<skillName>/upload/')
	@ApiAuthenticated
	def upload(self, skillName: str) -> Response:
<<<<<<< HEAD
		"""
		upload the skill to the private repository.
		Will create a repository if required, add all untracked changes, create a commit and push
		:param skillName:
		:return:
		"""
=======
>>>>>>> 8f065fa1
		if skillName not in self.SkillManager.allSkills:
			return self.skillNotFound()
		self.SkillManager.getSkillInstance(skillName=skillName).modified = True

		gitCloner = GithubCloner(baseUrl=f'{constants.GITHUB_URL}/skill_{skillName}.git',
		                         dest=Path(self.Commons.rootDir()) / 'skills' / skillName,
		                         skillName=skillName)
		if not gitCloner.isRepo() and not gitCloner.createRepo():
			return jsonify(success=False, message="Failed creating repository")
		elif not gitCloner.add():
			return jsonify(success=False, message="Failed adding to git")
		elif not gitCloner.commit(message="pushed via API"):
			return jsonify(success=False, message="Failed creating commit")
		elif not gitCloner.push():
			return jsonify(success=False, message="Failed pushing to git")
		else:
			return jsonify(success=True)


	@route('/<skillName>/gitStatus/')
	@ApiAuthenticated
	def getGitStatus(self, skillName: str) -> Response:
		"""
		returns a list containing the public and private github URL of that skill.
		The repository does not have to exist yet!
		The current status of the repository is included as well
		Currently possible status: True/False
		:param skillName:
		:return:
		"""
		if skillName not in self.SkillManager.allSkills:
			return self.skillNotFound()

		gitCloner = GithubCloner(baseUrl=f'{constants.GITHUB_URL}/skill_{skillName}.git',
		                         dest=Path(self.Commons.rootDir()) / 'skills' / skillName,
		                         skillName=skillName)

		return jsonify(success=True,
		               result={'Public': {'name':'Public',
		                                  'url': gitCloner.getRemote(origin=True, noToken=True),
		                                  'status': gitCloner.checkRemote(origin=True)},
		                       'Private': {'name': 'Private',
		                                   'url': gitCloner.getRemote(AliceSK=True, noToken=True),
		                                   'status': gitCloner.checkRemote(AliceSK=True)}})


	@route('/<skillName>/getInstructions/', methods=['GET', 'POST'])
	@ApiAuthenticated
	def getInstructions(self, skillName: str) -> Response:
<<<<<<< HEAD
		"""
		returns the instructions file for a given skill and language
		:param skillName:
		:return:
		"""
=======
>>>>>>> 8f065fa1
		if skillName not in self.SkillManager.allSkills:
			return self.skillNotFound()

		data = request.json
		skill = self.SkillManager.getSkillInstance(skillName=skillName)

		instructionsFile = skill.getResource(f'instructions/{data["lang"]}.md')
		if not instructionsFile.exists():
			instructionsFile = skill.getResource(f'instructions/en.md')

		return jsonify(success=True, instruction=instructionsFile.read_text() if instructionsFile.exists() else '')


	@route('/<skillName>/setInstructions/', methods=['PATCH'])
	@ApiAuthenticated
	def setInstructions(self, skillName: str) -> Response:
<<<<<<< HEAD
		"""
		overwrite the instructions of a skill and defined language
		:param skillName:
		:return:
		"""
=======
>>>>>>> 8f065fa1
		if skillName not in self.SkillManager.allSkills:
			return self.skillNotFound()

		data = request.json
		skill = self.SkillManager.getSkillInstance(skillName=skillName)
		instructionsFolder = skill.getResource(f'instructions/')
		instructionsFile = skill.getResource(f'instructions/{data["lang"]}.md')
		if not instructionsFolder.exists():
			instructionsFolder.mkdir(parents=True, exist_ok=True)
		if not instructionsFile.exists():
			instructionsFile.touch(exist_ok=True)
		instructionsFile.write_text(data['instruction'])

		return jsonify(success=True, instruction=instructionsFile.read_text() if instructionsFile.exists() else '')


	@route('/<skillName>/getDialogTemplate/', methods=['GET', 'POST'])
	@ApiAuthenticated
	def getTemplate(self, skillName: str) -> Response:
<<<<<<< HEAD
		"""
		get the dialog template for one or all languages for a given skill.
		When no language is specified all are returned
		:param skillName:
		:return:
		"""
=======
>>>>>>> 8f065fa1
		if skillName not in self.SkillManager.allSkills:
			return self.skillNotFound()

		data = request.json
		skill = self.SkillManager.getSkillInstance(skillName=skillName)
		allLang = {}
		tempOut = ""

		if not 'lang' in data:
			fp = skill.getResource('dialogTemplate')
			if fp.exists():
				for file in fp.glob('*.json'):
					allLang[Path(file).stem] = json.loads(file.read_text())

		else:
			dialogTemplate = skill.getResource(f'dialogTemplate/{data["lang"]}.json')
			if not dialogTemplate.exists():
				dialogTemplate = skill.getResource(f'dialogTemplate/en.json')
			tempOut = json.loads(dialogTemplate.read_text()) if dialogTemplate.exists() else ''

		return jsonify(success=True, dialogTemplate=tempOut, dialogTemplates=allLang)


	@route('/<skillName>/setDialogTemplate/', methods=['PATCH'])
	@ApiAuthenticated
	def setTemplate(self, skillName: str) -> Response:
<<<<<<< HEAD
		"""
		overwrite the dialog template of a skill for a given language
		:param skillName:
		:return:
		"""
=======
>>>>>>> 8f065fa1
		self.logInfo(f'DialogTemplate API access for skill {skillName}')
		if skillName not in self.SkillManager.allSkills:
			self.logError(f'Skill {skillName} not found')
			return self.skillNotFound()

		data = request.json
		skill = self.SkillManager.getSkillInstance(skillName=skillName)

		dialogTemplate = skill.getResource(f'dialogTemplate/{data["lang"]}.json')
		if not dialogTemplate.exists():
			dialogTemplate.touch(exist_ok=True)
		dialogTemplate.write_text(json.dumps(data['dialogTemplate'], indent=2))

		return jsonify(success=True, dialogTemplate=json.loads(dialogTemplate.read_text()) if dialogTemplate.exists() else '')


	@route('/<skillName>/setConfigTemplate/', methods=['PATCH'])
	@ApiAuthenticated
	def setConfig(self, skillName: str) -> Response:
<<<<<<< HEAD
		"""
		write the config template for a skill
		:param skillName:
		:return:
		"""
=======
>>>>>>> 8f065fa1
		if skillName not in self.SkillManager.allSkills:
			return self.skillNotFound()

		data = request.json
		skill = self.SkillManager.getSkillInstance(skillName=skillName)

		configTemplate = skill.getResource(f'config.json.template')
		if not configTemplate.exists():
			configTemplate.touch(exist_ok=True)
		configTemplate.write_text(json.dumps(data['configTemplate'], indent=2))
		self.ConfigManager.loadCheckAndUpdateSkillConfigurations(skillToLoad=skillName)

		return jsonify(success=True, configTemplate=skill.getSkillConfigsTemplate())


	@route('/<skillName>/getTalkFiles/', methods=['GET', 'POST'])
	@ApiAuthenticated
	def getTalkFiles(self, skillName: str) -> Response:
<<<<<<< HEAD
		"""
		get the talk files for all languages of one skill
		:param skillName:
		:return:
		"""
=======
>>>>>>> 8f065fa1
		if skillName not in self.SkillManager.allSkills:
			return self.skillNotFound()

		skill = self.SkillManager.getSkillInstance(skillName=skillName)
		talkFiles = dict()

		fp = skill.getResource('talks')
		if fp.exists():
			for file in fp.glob('*.json'):
				talkFiles[Path(file).stem] = json.loads(file.read_text())

		return jsonify(success=True, talkFiles=talkFiles)


	@route('/<skillName>/setTalkFile/', methods=['PATCH'])
	@ApiAuthenticated
	def setTalkFile(self, skillName: str) -> Response:
<<<<<<< HEAD
		"""
		overwrite the talk file of a given skill and language
		:param skillName:
		:return:
		"""
=======
>>>>>>> 8f065fa1
		self.logInfo(f'writing talkFile API access for skill {skillName}')
		if skillName not in self.SkillManager.allSkills:
			return self.skillNotFound()

		data = request.json
		skill = self.SkillManager.getSkillInstance(skillName=skillName)

		talkFile = skill.getResource(f'talks/{data["lang"]}.json')
		if not talkFile.exists():
			talkFile.touch(exist_ok=True)
		talkFile.write_text(json.dumps(data['talkFile'], indent=2), encoding='utf-8')

		return jsonify(success=True, talkFile=talkFile.read_text() if talkFile.exists() else '')


	@route('/<skillName>/getInstallFile/', methods=['GET', 'POST'])
	@ApiAuthenticated
	def getInstallFile(self, skillName: str) -> Response:
<<<<<<< HEAD
		"""
		read the *.install file of a given skill
		:param skillName:
		:return:
		"""
=======
>>>>>>> 8f065fa1
		if skillName not in self.SkillManager.allSkills:
			return self.skillNotFound()

		skill = self.SkillManager.getSkillInstance(skillName=skillName)

		installFile = skill.getResource(f'{skillName}.install')

		return jsonify(success=True, installFile=json.loads(installFile.read_text()))


	@route('/<skillName>/setInstallFile/', methods=['PATCH'])
	@ApiAuthenticated
	def setInstallFile(self, skillName: str) -> Response:
<<<<<<< HEAD
		"""
		Change the *.install file of a skill, overwrites everything with the values given.
		:param skillName:
		:return:
		"""
=======
>>>>>>> 8f065fa1
		self.logInfo(f'installFile API access for skill {skillName}')
		if skillName not in self.SkillManager.allSkills:
			return self.skillNotFound()

		data = request.json
		skill = self.SkillManager.getSkillInstance(skillName=skillName)

		installFile = skill.getResource(f'{skillName}.install')
		if not installFile.exists():
			installFile.touch(exist_ok=True)
		installFile.write_text(json.dumps(data['installFile'], indent=2))

		return jsonify(success=True, installFile=json.loads(installFile.read_text()) if installFile.exists() else '')<|MERGE_RESOLUTION|>--- conflicted
+++ resolved
@@ -251,14 +251,11 @@
 	@route('/<skillName>/checkUpdate/')
 	@ApiAuthenticated
 	def checkUpdate(self, skillName: str) -> Response:
-<<<<<<< HEAD
 		"""
 		check for updates for the specified skill
 		:param skillName:
 		:return:
 		"""
-=======
->>>>>>> 8f065fa1
 		if skillName not in self.SkillManager.allSkills:
 			return self.skillNotFound()
 
@@ -268,15 +265,12 @@
 	@route('/<skillName>/setModified/')
 	@ApiAuthenticated
 	def setModified(self, skillName: str) -> Response:
-<<<<<<< HEAD
 		"""
 		sets the modified status for that skill.
 		creates a private repository for the user and checks out the fork
 		:param skillName:
 		:return:
 		"""
-=======
->>>>>>> 8f065fa1
 		if skillName not in self.SkillManager.allSkills:
 			return self.skillNotFound()
 
@@ -296,14 +290,11 @@
 	@route('/<skillName>/revert/')
 	@ApiAuthenticated
 	def revert(self, skillName: str) -> Response:
-<<<<<<< HEAD
 		"""
 		reverts the skill to its official state. Removes the "modified" status and runs an update.
 		:param skillName:
 		:return:
 		"""
-=======
->>>>>>> 8f065fa1
 		if skillName not in self.SkillManager.allSkills:
 			return self.skillNotFound()
 		self.SkillManager.getSkillInstance(skillName=skillName).modified = False
@@ -317,15 +308,12 @@
 	@route('/<skillName>/upload/')
 	@ApiAuthenticated
 	def upload(self, skillName: str) -> Response:
-<<<<<<< HEAD
 		"""
 		upload the skill to the private repository.
 		Will create a repository if required, add all untracked changes, create a commit and push
 		:param skillName:
 		:return:
 		"""
-=======
->>>>>>> 8f065fa1
 		if skillName not in self.SkillManager.allSkills:
 			return self.skillNotFound()
 		self.SkillManager.getSkillInstance(skillName=skillName).modified = True
@@ -374,15 +362,7 @@
 
 	@route('/<skillName>/getInstructions/', methods=['GET', 'POST'])
 	@ApiAuthenticated
-	def getInstructions(self, skillName: str) -> Response:
-<<<<<<< HEAD
-		"""
-		returns the instructions file for a given skill and language
-		:param skillName:
-		:return:
-		"""
-=======
->>>>>>> 8f065fa1
+	def getInstructions(self, skillName: str):
 		if skillName not in self.SkillManager.allSkills:
 			return self.skillNotFound()
 
@@ -399,14 +379,11 @@
 	@route('/<skillName>/setInstructions/', methods=['PATCH'])
 	@ApiAuthenticated
 	def setInstructions(self, skillName: str) -> Response:
-<<<<<<< HEAD
 		"""
 		overwrite the instructions of a skill and defined language
 		:param skillName:
 		:return:
 		"""
-=======
->>>>>>> 8f065fa1
 		if skillName not in self.SkillManager.allSkills:
 			return self.skillNotFound()
 
@@ -426,15 +403,12 @@
 	@route('/<skillName>/getDialogTemplate/', methods=['GET', 'POST'])
 	@ApiAuthenticated
 	def getTemplate(self, skillName: str) -> Response:
-<<<<<<< HEAD
 		"""
 		get the dialog template for one or all languages for a given skill.
 		When no language is specified all are returned
 		:param skillName:
 		:return:
 		"""
-=======
->>>>>>> 8f065fa1
 		if skillName not in self.SkillManager.allSkills:
 			return self.skillNotFound()
 
@@ -461,14 +435,11 @@
 	@route('/<skillName>/setDialogTemplate/', methods=['PATCH'])
 	@ApiAuthenticated
 	def setTemplate(self, skillName: str) -> Response:
-<<<<<<< HEAD
 		"""
 		overwrite the dialog template of a skill for a given language
 		:param skillName:
 		:return:
 		"""
-=======
->>>>>>> 8f065fa1
 		self.logInfo(f'DialogTemplate API access for skill {skillName}')
 		if skillName not in self.SkillManager.allSkills:
 			self.logError(f'Skill {skillName} not found')
@@ -488,14 +459,11 @@
 	@route('/<skillName>/setConfigTemplate/', methods=['PATCH'])
 	@ApiAuthenticated
 	def setConfig(self, skillName: str) -> Response:
-<<<<<<< HEAD
 		"""
 		write the config template for a skill
 		:param skillName:
 		:return:
 		"""
-=======
->>>>>>> 8f065fa1
 		if skillName not in self.SkillManager.allSkills:
 			return self.skillNotFound()
 
@@ -514,14 +482,11 @@
 	@route('/<skillName>/getTalkFiles/', methods=['GET', 'POST'])
 	@ApiAuthenticated
 	def getTalkFiles(self, skillName: str) -> Response:
-<<<<<<< HEAD
 		"""
 		get the talk files for all languages of one skill
 		:param skillName:
 		:return:
 		"""
-=======
->>>>>>> 8f065fa1
 		if skillName not in self.SkillManager.allSkills:
 			return self.skillNotFound()
 
@@ -539,14 +504,11 @@
 	@route('/<skillName>/setTalkFile/', methods=['PATCH'])
 	@ApiAuthenticated
 	def setTalkFile(self, skillName: str) -> Response:
-<<<<<<< HEAD
 		"""
 		overwrite the talk file of a given skill and language
 		:param skillName:
 		:return:
 		"""
-=======
->>>>>>> 8f065fa1
 		self.logInfo(f'writing talkFile API access for skill {skillName}')
 		if skillName not in self.SkillManager.allSkills:
 			return self.skillNotFound()
@@ -565,14 +527,11 @@
 	@route('/<skillName>/getInstallFile/', methods=['GET', 'POST'])
 	@ApiAuthenticated
 	def getInstallFile(self, skillName: str) -> Response:
-<<<<<<< HEAD
 		"""
 		read the *.install file of a given skill
 		:param skillName:
 		:return:
 		"""
-=======
->>>>>>> 8f065fa1
 		if skillName not in self.SkillManager.allSkills:
 			return self.skillNotFound()
 
@@ -586,14 +545,11 @@
 	@route('/<skillName>/setInstallFile/', methods=['PATCH'])
 	@ApiAuthenticated
 	def setInstallFile(self, skillName: str) -> Response:
-<<<<<<< HEAD
 		"""
 		Change the *.install file of a skill, overwrites everything with the values given.
 		:param skillName:
 		:return:
 		"""
-=======
->>>>>>> 8f065fa1
 		self.logInfo(f'installFile API access for skill {skillName}')
 		if skillName not in self.SkillManager.allSkills:
 			return self.skillNotFound()
