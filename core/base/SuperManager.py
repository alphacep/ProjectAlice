from __future__ import annotations

from core.commons import constants
from core.util.model.Logger import Logger


class SuperManager:
	NAME = 'SuperManager'
	_INSTANCE = None


	def __new__(cls, *args, **kwargs):
		if not isinstance(SuperManager._INSTANCE, SuperManager):
			SuperManager._INSTANCE = object.__new__(cls)

		return SuperManager._INSTANCE


	def __init__(self, mainClass):
		SuperManager._INSTANCE = self
		self._managers = dict()

		self.projectAlice = mainClass
		self.commons = None
		self.commonsManager = None
		self.configManager = None
		self.databaseManager = None
		self.languageManager = None
		self.asrManager = None
		self.ttsManager = None
		self.protectedIntentManager = None
		self.threadManager = None
		self.mqttManager = None
		self.timeManager = None
		self.multiIntentManager = None
		self.telemetryManager = None
		self.skillManager = None
		self.deviceManager = None
		self.locationManager = None
		self.internetManager = None
		self.wakewordRecorder = None
		self.userManager = None
		self.talkManager = None
		self.webInterfaceManager = None
		self.nodeRedManager = None
		self.skillStoreManager = None
		self.nluManager = None
		self.snipsAssistantManager = None
		self.dialogTemplateManager = None
		self.aliceWatchManager = None
		self.audioManager = None
		self.dialogManager = None
<<<<<<< HEAD
		self.locationManager = None
=======
		self.wakewordManager = None
>>>>>>> 3eae4b1f


	def onStart(self):
		commons = self._managers.pop('CommonsManager')
		commons.onStart()

		configManager = self._managers.pop('ConfigManager')
		configManager.onStart()

		languageManager = self._managers.pop('LanguageManager')
		languageManager.onStart()

		internetManager = self._managers.pop('InternetManager')
		internetManager.onStart()

		databaseManager = self._managers.pop('DatabaseManager')
		databaseManager.onStart()

		userManager = self._managers.pop('UserManager')
		userManager.onStart()

		mqttManager = self._managers.pop('MqttManager')
		mqttManager.onStart()

		talkManager = self._managers.pop('TalkManager')
		skillManager = self._managers.pop('SkillManager')
		dialogTemplateManager = self._managers.pop('DialogTemplateManager')
		snipsAssistantManager = self._managers.pop('SnipsAssistantManager')
		nluManager = self._managers.pop('NluManager')
		nodeRedManager = self._managers.pop('NodeRedManager')

		for manager in self._managers.values():
			if manager:
				manager.onStart()

		talkManager.onStart()
		skillManager.onStart()
		dialogTemplateManager.onStart()
		snipsAssistantManager.onStart()
		nluManager.onStart()
		nodeRedManager.onStart()

		self._managers[configManager.name] = configManager
		self._managers[languageManager.name] = languageManager
		self._managers[talkManager.name] = talkManager
		self._managers[databaseManager.name] = databaseManager
		self._managers[userManager.name] = userManager
		self._managers[mqttManager.name] = mqttManager
		self._managers[skillManager.name] = skillManager
		self._managers[dialogTemplateManager.name] = dialogTemplateManager
		self._managers[snipsAssistantManager.name] = snipsAssistantManager
		self._managers[nluManager.name] = nluManager
		self._managers[internetManager.name] = internetManager
		self._managers[nodeRedManager.name] = nodeRedManager


	def onBooted(self):
		for manager in self._managers.values():
			if manager:
				manager.onBooted()

		self.threadManager.doLater(interval=0.5, func=self.mqttManager.playSound, kwargs={'soundFilename': 'boot'})


	@staticmethod
	def getInstance() -> SuperManager:
		return SuperManager._INSTANCE


	def initManagers(self):
		from core.commons.CommonsManager import CommonsManager
		from core.base.ConfigManager import ConfigManager
		from core.base.SkillManager import SkillManager
		from core.device.DeviceManager import DeviceManager
		from core.device.LocationManager import LocationManager
		from core.dialog.MultiIntentManager import MultiIntentManager
		from core.dialog.ProtectedIntentManager import ProtectedIntentManager
		from core.server.MqttManager import MqttManager
		from core.user.UserManager import UserManager
		from core.util.DatabaseManager import DatabaseManager
		from core.util.InternetManager import InternetManager
		from core.util.TelemetryManager import TelemetryManager
		from core.util.ThreadManager import ThreadManager
		from core.util.TimeManager import TimeManager
		from core.asr.ASRManager import ASRManager
		from core.voice.LanguageManager import LanguageManager
		from core.voice.TalkManager import TalkManager
		from core.voice.TTSManager import TTSManager
		from core.voice.WakewordRecorder import WakewordRecorder
		from core.interface.WebInterfaceManager import WebInterfaceManager
		from core.interface.NodeRedManager import NodeRedManager
		from core.base.SkillStoreManager import SkillStoreManager
		from core.dialog.DialogTemplateManager import DialogTemplateManager
		from core.snips.SnipsAssistantManager import SnipsAssistantManager
		from core.nlu.NluManager import NluManager
		from core.util.AliceWatchManager import AliceWatchManager
		from core.server.AudioServer import AudioManager
		from core.dialog.DialogManager import DialogManager
		from core.voice.WakewordManager import WakewordManager

		self.commonsManager = CommonsManager()
		self.commons = self.commonsManager
		self.configManager = ConfigManager()
		self.databaseManager = DatabaseManager()
		self.languageManager = LanguageManager()
		self.asrManager = ASRManager()
		self.ttsManager = TTSManager()
		self.threadManager = ThreadManager()
		self.protectedIntentManager = ProtectedIntentManager()
		self.mqttManager = MqttManager()
		self.timeManager = TimeManager()
		self.userManager = UserManager()
		self.multiIntentManager = MultiIntentManager()
		self.telemetryManager = TelemetryManager()
		self.skillManager = SkillManager()
		self.deviceManager = DeviceManager()
		self.locationManager = LocationManager()
		self.internetManager = InternetManager()
		self.wakewordRecorder = WakewordRecorder()
		self.talkManager = TalkManager()
		self.webInterfaceManager = WebInterfaceManager()
		self.nodeRedManager = NodeRedManager()
		self.skillStoreManager = SkillStoreManager()
		self.dialogTemplateManager = DialogTemplateManager()
		self.snipsAssistantManager = SnipsAssistantManager()
		self.nluManager = NluManager()
		self.aliceWatchManager = AliceWatchManager()
		self.audioManager = AudioManager()
		self.dialogManager = DialogManager()
		self.wakewordManager = WakewordManager()

		self._managers = {name[0].upper() + name[1:]: manager for name, manager in self.__dict__.items() if name.endswith('Manager')}


	def onStop(self):
		managerName = constants.UNKNOWN_MANAGER
		mqttManager = self._managers.pop('MqttManager')
		try:
			for managerName, manager in self._managers.items():
				manager.onStop()

			managerName = mqttManager.name
			mqttManager.onStop()
		except Exception as e:
			Logger().logError(f'Error while shutting down manager **{managerName}**: {e}')


	def getManager(self, managerName: str):
		return self._managers.get(managerName, None)


	@property
	def managers(self) -> dict:
		return self._managers<|MERGE_RESOLUTION|>--- conflicted
+++ resolved
@@ -50,11 +50,8 @@
 		self.aliceWatchManager = None
 		self.audioManager = None
 		self.dialogManager = None
-<<<<<<< HEAD
 		self.locationManager = None
-=======
 		self.wakewordManager = None
->>>>>>> 3eae4b1f
 
 
 	def onStart(self):
