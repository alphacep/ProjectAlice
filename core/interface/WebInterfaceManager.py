--- conflicted
+++ resolved
@@ -27,13 +27,8 @@
 	app = Flask(__name__)
 	app.config['SEND_FILE_MAX_AGE_DEFAULT'] = 0
 
-<<<<<<< HEAD
-	_VIEWS = [AdminView, AdminAuth, IndexView, SkillsView, SnipswatchView, SyslogView, DevModeView]
-	_APIS = [UsersApi, SkillsApi]
-=======
 	_VIEWS = [AdminView, AdminAuth, IndexView, ModulesView, SnipswatchView, SyslogView, DevModeView, ScenarioView]
 	_APIS = [UsersApi, ModulesApi]
->>>>>>> 48974f6e
 
 	def __init__(self):
 		super().__init__(self.NAME)
